--- conflicted
+++ resolved
@@ -109,135 +109,7 @@
     assert resp.json == {"message": "No project with name foo"}
 
 
-<<<<<<< HEAD
 def test_resultset_create(webapp, pushlog_sample, jm, initial_data):
-=======
-def test_warning_levels_red_on_fail():
-    """Test result from each warning level"""
-    groups = [
-        {"jobs": [
-            {"result": "complete"},
-            {"result": "pending"},
-            {"result": "running"},
-        ]},
-        {"jobs": [
-            {"result": "retry"},
-            {"result": "orange"},
-            {"result": "fail"},
-        ]},
-    ]
-    assert ResultSetViewSet.get_warning_level(groups) == "red"
-
-
-def test_warning_levels_red_on_testfailed():
-    """Test result from each warning level"""
-    groups = [
-        {"jobs": [
-            {"result": "complete"},
-            {"result": "pending"},
-            {"result": "running"},
-        ]},
-        {"jobs": [
-            {"result": "retry"},
-            {"result": "orange"},
-            {"result": "testfailed"},
-        ]},
-    ]
-    assert ResultSetViewSet.get_warning_level(groups) == "red"
-
-
-def test_warning_levels_red_on_busted():
-    """Test result from each warning level"""
-    groups = [
-        {"jobs": [
-            {"result": "complete"},
-            {"result": "pending"},
-            {"result": "running"},
-        ]},
-        {"jobs": [
-            {"result": "retry"},
-            {"result": "orange"},
-            {"result": "busted"},
-        ]},
-    ]
-    assert ResultSetViewSet.get_warning_level(groups) == "red"
-
-
-def test_warning_levels_orange_on_orange():
-    """Test result from each warning level"""
-    groups = [
-        {"jobs": [
-            {"result": "complete"},
-            {"result": "pending"},
-            {"result": "running"},
-        ]},
-        {"jobs": [
-            {"result": "retry"},
-            {"result": "orange"},
-        ]},
-    ]
-    assert ResultSetViewSet.get_warning_level(groups) == "orange"
-
-
-def test_warning_levels_grey_on_pending():
-    """Test result from each warning level"""
-    groups = [
-        {"jobs": [
-            {"result": "complete"},
-            {"result": "pending"},
-            {"result": "running"},
-        ]},
-        {"jobs": [
-            {"result": "complete"},
-        ]},
-    ]
-    assert ResultSetViewSet.get_warning_level(groups) == "grey"
-
-
-def test_warning_levels_grey_on_retry():
-    """Test result from each warning level"""
-    groups = [
-        {"jobs": [
-            {"result": "complete"},
-            {"result": "running"},
-        ]},
-        {"jobs": [
-            {"result": "retry"},
-        ]},
-    ]
-    assert ResultSetViewSet.get_warning_level(groups) == "grey"
-
-
-def test_warning_levels_grey_on_running():
-    """Test result from each warning level"""
-    groups = [
-        {"jobs": [
-            {"result": "complete"},
-            {"result": "running"},
-        ]},
-        {"jobs": [
-            {"result": "complete"},
-        ]},
-    ]
-    assert ResultSetViewSet.get_warning_level(groups) == "grey"
-
-
-def test_warning_levels_green_on_complete():
-    """Test result from each warning level"""
-    groups = [
-        {"jobs": [
-            {"result": "complete"},
-            {"result": "complete"},
-        ]},
-        {"jobs": [
-            {"result": "complete"},
-        ]},
-    ]
-    assert ResultSetViewSet.get_warning_level(groups) == "green"
-
-
-def test_resultset_create(webapp, sample_resultset, jm, initial_data):
->>>>>>> 18002985
     """
     test posting data to the resultset endpoint via webtest.
     extected result are:
