'use strict';

/**
  This service handles whether or not a job, job group or platform row should
  be displayed based on the filter settings.

  Global filter settings are stored and updated here.  But this also provides
  helper methods for individual resultsets.
*/


/**
 * Filters can be specific to the resultStatus.  But we can also have filters
 * for things like slavename, job type, job group, platform, etc.  This allows
 *
 * rules:
 * ======
 * If a field is in ``filters`` then the item must match at least one of the
 * ``values.``.  Values within a field are OR'ed.
 *
 * Each field is AND'ed so that, if a field exists in ``filters`` then the job
 * must match at least one value in every field.
 */
treeherder.factory('thJobFilters', function(thResultStatusList, $log) {

    /**
     * If a custom resultStatusList is passed in (like for individual
     * resultSets, then use that.  Otherwise, fall back to the global one.
     *
     * if the filter value is just ``true`` or ``false`` then simply check
     * whether or not the field of ``job`` has a value set or not.  ``true``
     * means it must have a value set, ``false`` means it must be null.
     */
    var checkFilter = function(field, job, resultStatusList) {
        // resultStatus is a special case that spans two job fields
        if (field === api.resultStatus) {
            var filterList = resultStatusList || filters[field].values;
            return _.contains(filterList, job.result) ||
                   _.contains(filterList, job.state);
        } else {
            var jobFieldValue = getJobFieldValue(job, field);
            if (_.isUndefined(jobFieldValue)) {
                //$log.warn("job object has no field of '" + field + "'.  Skipping filtration.");
                return true;
            }

            $log.debug(field + ": " + JSON.stringify(job));
            switch (filters[field].matchType) {
                case api.matchType.isnull:
                    jobFieldValue = !_.isNull(jobFieldValue);
                    return _.contains(filters[field].values, jobFieldValue);

                case api.matchType.substr:
                    return containsSubstr(filters[field].values, jobFieldValue.toLowerCase());

                case api.matchType.exactstr:
                    return _.contains(filters[field].values, jobFieldValue.toLowerCase());

            }
        }
    };

    /**
     * Get the field from the job.  In most cases, this is very simple.  But
     * this function allows for some special cases, like ``platform`` which
     * shows to the user as a different string than what is stored in the job
     * object.
     *
     * @param job
     * @param field
     */
    var getJobFieldValue = function(job, field) {
        var result = job[field];
        if (field === 'platform') {
            var platform = Config.OSNames[result];
            if (!platform) {
                // if it's not actually found in Config.OSNames, then return
                // the original string
                platform = result;
            }
            result = platform + " " + job.platform_option;
        }
        return result;
    };

    /**
     * Check the array if any elements contain a match for the ``val`` as a
     * substring.
     * @param arr
     * @param val
     */
    var containsSubstr = function(arr, val) {
        for (var i = 0; i < arr.length; i++) {
            if (val.indexOf(arr[i]) >= 0) {
                return true;
            }
        }
        return false;
    };

    var api = {
        /**
         * Add a case-insensitive filter.
         * @param field - the field in the job objec to check
         * @param value - the value to match
         * @param matchType - which type of filter to use.  Default: ``exactstr``
         *                    If the filter field already exists, update the
         *                    ``matchType`` to this value.
         */
        addFilter: function(field, value, matchType) {
            if (_.isUndefined(matchType)) {
                matchType = api.matchType.exactstr;
            }
            // always store in lower case so that comparisons are case insensitive
            if (_.isString(value)) {
                // the string types are case insensitive
                value = value.toLowerCase();
            }
            if (filters.hasOwnProperty(field)) {
                if (!_.contains(filters[field], value)) {
                    filters[field].values.push(value);
                    filters[field].matchType = matchType;
                }
            } else {
                filters[field] = {
                    values: [value],
                    matchType: matchType,
                    removeWhenEmpty: true
                };
            }
            $log.debug("adding " + field + ": " + value);
            $log.debug(filters);
        },
        removeFilter: function(field, value) {
            if (filters.hasOwnProperty(field)) {
                if (_.isString(value)) {
                    // the string types are case insensitive
                    value = value.toLowerCase();
                }
                var idx = filters[field].values.indexOf(value);
                if(idx > -1) {
                    $log.debug("removing " + value);
                    filters[field].values.splice(idx, 1);
                }
            }

            // if this filer no longer has any values, then remove it
            // unless it has the ``allowEmpty`` setting
            if (filters[field].removeWhenEmpty && filters[field].values.length === 0) {
                delete filters[field];
            }
            $log.debug(filters);
        },
        /**
         * used mostly for resultStatus doing group toggles
         *
         * @param field
         * @param values - an array of values for the field
         * @param add - true if adding, false if removing
         */
        toggleFilters: function(field, values, add) {
            $log.debug("toggling: " + add);
            var action = add? api.addFilter: api.removeFilter;
            for (var i = 0; i < values.length; i++) {
                action(field, values[i]);
            }
        },
        copyResultStatusFilters: function() {
            return filters[api.resultStatus].values.slice();
        },
        /**
         * Whether or not this job should be shown based on the current
         * filters.
         *
         * @param job - the job we are checking against the filter
         * @param resultStatusList - optional.  custom list of resultstatuses
         *        that can be used for individual resultsets
         */
        showJob: function(job, resultStatusList) {
            var fields = _.keys(filters);
<<<<<<< HEAD
            // if all global filters for resultStatus are off, then the field
            // of resultStatus won't be in ``fields``.  However, if values are
            // passed in with ``resultStatusList``, then we need to check in
            // that field.
            if (!_.contains(fields, "resultStatus") && resultStatusList) {
                fields.push("resultStatus");
            }
            /*
            Handle the two special checkbox fields.  If ALL the boxes in
            either group are unchecked, then we should show no jobs, regardless
            of other filters.
             */

            if ((!resultStatusList && !_.contains(fields, api.resultStatus)) ||
                !_.contains(fields, api.failure_classification_id)) {
                return false;
            }
=======
>>>>>>> 856102e6

            for(var i = 0; i < fields.length; i++) {
                if (!checkFilter(fields[i], job, resultStatusList)) {
                    return false;
                }
            }
            return true;
        },
        getFilters: function() {
            return filters;
        },

        // CONSTANTS
        failure_classification_id: "failure_classification_id",
        resultStatus: "resultStatus",
        matchType: {
            exactstr: 0,
            substr: 1,
            isnull: 2
        }
    };

    // default filters
    var filters = {
        resultStatus: {
            matchType: api.matchType.exactstr,
            values: thResultStatusList.slice(),
            removeWhenEmpty: false
        },
        failure_classification_id: {
            matchType: api.matchType.isnull,
            values: [true, false],
            removeWhenEmpty: false
        }
    };

    return api;

});<|MERGE_RESOLUTION|>--- conflicted
+++ resolved
@@ -178,26 +178,6 @@
          */
         showJob: function(job, resultStatusList) {
             var fields = _.keys(filters);
-<<<<<<< HEAD
-            // if all global filters for resultStatus are off, then the field
-            // of resultStatus won't be in ``fields``.  However, if values are
-            // passed in with ``resultStatusList``, then we need to check in
-            // that field.
-            if (!_.contains(fields, "resultStatus") && resultStatusList) {
-                fields.push("resultStatus");
-            }
-            /*
-            Handle the two special checkbox fields.  If ALL the boxes in
-            either group are unchecked, then we should show no jobs, regardless
-            of other filters.
-             */
-
-            if ((!resultStatusList && !_.contains(fields, api.resultStatus)) ||
-                !_.contains(fields, api.failure_classification_id)) {
-                return false;
-            }
-=======
->>>>>>> 856102e6
 
             for(var i = 0; i < fields.length; i++) {
                 if (!checkFilter(fields[i], job, resultStatusList)) {
