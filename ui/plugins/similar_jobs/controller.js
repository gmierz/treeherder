"use strict";

<<<<<<< HEAD
treeherder.controller('SimilarJobsPluginCtrl', [
    '$scope', 'ThLog', '$rootScope', 'ThJobModel', 'thResultStatusInfo',
    'thEvents', 'numberFilter', 'dateFilter', 'thClassificationTypes',
    'thResultStatus', 'ThJobArtifactModel',
    function SimilarJobsPluginCtrl(
        $scope, ThLog, $rootScope, ThJobModel, thResultStatusInfo, thEvents,
        numberFilter, dateFilter, thClassificationTypes, thResultStatus,
        ThJobArtifactModel) {

=======
treeherder.controller('SimilarJobsPluginCtrl',
    function SimilarJobsPluginCtrl($scope, ThLog, $rootScope, ThJobModel, thResultStatusInfo, thEvents,
                                   numberFilter, dateFilter, thClassificationTypes, thResultStatus,
                                   ThJobArtifactModel, thResultSets, thNotify) {
>>>>>>> 43a55fc9
        var $log = new ThLog(this.constructor.name);

        $log.debug("similar jobs plugin initialized");

        // do the jobs retrieval based on the user selection
        $scope.page_size = 20;
        $scope.get_similar_jobs = function(){
            var options = {
                    count: $scope.page_size +1,
                    offset: ($scope.page-1) * $scope.page_size,
                    full: false
                };
                angular.forEach($scope.similar_jobs_filters, function(value, key){
                    if(value){
                        options[key] = $scope.job[key];
                    }
                });
                ThJobModel.get_list($scope.repoName, options)
                    .then(function(data){
                        if(data.length > 0){
                            if(data.length > $scope.page_size){
                                $scope.has_next_page = true;
                            }else{
                                $scope.has_next_page = false;
                            }
                            data.pop();
                            // retrieve the list of result_set_ids
                            var result_set_ids = _.uniq(
                                _.pluck(data, 'result_set_id')
                            );

                            // get resultsets and revisions for the given ids
                            thResultSets.getResultSets(
                                $scope.repoName, null, 100, result_set_ids, false, true
                                ).then(function(response){
                                    //decorate the list of jobs with their result sets
                                    var resultsets = _.indexBy(response.data.results, "id");
                                    angular.forEach(data, function(obj){
                                        obj.result_set = resultsets[obj.result_set_id];
                                        obj.revisionResultsetFilterUrl = $scope.urlBasePath + "?repo=" +
                                            $scope.repoName + "&revision=" + obj.result_set.revision_list[0].revision;
                                        obj.authorResultsetFilterUrl = $scope.urlBasePath + "?repo=" +
                                            $scope.repoName + "&author=" + encodeURIComponent(obj.result_set.author);
                                    });
                                    $scope.similar_jobs = $scope.similar_jobs.concat(data);
                                    // on the first page show the first element info by default
                                    if($scope.page === 1){
                                        $scope.show_job_info($scope.similar_jobs[0]);
                                    }
                                },
                                function(){
                                    thNotify.send("Error fetching result sets for similar jobs","danger");
                                });
                        }
                    });
        };

        // reset the page counter and retrieve the list of jobs
        $scope.update_similar_jobs = function(event) {
            if($scope.job){
                $scope.page = 1;
                $scope.has_next_page = false;
                $scope.similar_jobs = [];
                $scope.similar_job_selected = null;

            }
            if($scope.job.id){
                $scope.get_similar_jobs();

            }
        };

        $scope.similar_jobs = [];

        $scope.result_status_info = thResultStatusInfo;
        $scope.$on(thEvents.jobDetailLoaded, $scope.update_similar_jobs);
        $scope.similar_jobs_filters = {
            "machine_id": false,
            "job_type_id": true,
            "build_platform_id": false
        };
        $scope.button_class = function(job){
            var resultState = job.result;
            if (job.state !== "completed") {
                resultState = job.state;
            }
            return thResultStatusInfo(resultState).btnClass;

        };

        // this is triggered by the show more link
        $scope.show_next = function(){
            $scope.page += 1;
            $scope.get_similar_jobs();
        };

        $scope.similar_job_selected = null;

        $scope.show_job_info = function(job){
            ThJobModel.get($scope.repoName, job.id)
            .then(function(job){
                $scope.similar_job_selected = job;
                $scope.similar_job_selected.result_status = thResultStatus($scope.similar_job_selected);
                var duration = (
                    $scope.similar_job_selected.end_timestamp - $scope.similar_job_selected.start_timestamp
                 )/60;
                if (duration) {
                    duration = numberFilter(duration, 0) + " minutes";
                }
                $scope.similar_job_selected.duration = duration;
                $scope.similar_job_selected.start_time = $scope.similar_job_selected.start_timestamp !== 0 ? dateFilter(
                    $scope.similar_job_selected.start_timestamp*1000,
                    'short'
                ) : "";
                $scope.similar_job_selected.failure_classification = thClassificationTypes.classifications[
                    $scope.similar_job_selected.failure_classification_id
                ];

                //retrieve the list of error lines
                ThJobArtifactModel.get_list({
                    name: "Structured Log",
                    job_id: $scope.similar_job_selected.id
                })
                .then(function(artifact_list){
                        if(artifact_list.length > 0){
                            $scope.similar_job_selected.error_lines = artifact_list[0].blob.step_data.all_errors;
                        }
                    });
                });
        };
<<<<<<< HEAD

}]);
=======
});
>>>>>>> 43a55fc9

<|MERGE_RESOLUTION|>--- conflicted
+++ resolved
@@ -1,21 +1,14 @@
 "use strict";
 
-<<<<<<< HEAD
 treeherder.controller('SimilarJobsPluginCtrl', [
     '$scope', 'ThLog', '$rootScope', 'ThJobModel', 'thResultStatusInfo',
     'thEvents', 'numberFilter', 'dateFilter', 'thClassificationTypes',
-    'thResultStatus', 'ThJobArtifactModel',
+    'thResultStatus', 'ThJobArtifactModel', 'thResultSets', 'thNotify',
     function SimilarJobsPluginCtrl(
         $scope, ThLog, $rootScope, ThJobModel, thResultStatusInfo, thEvents,
         numberFilter, dateFilter, thClassificationTypes, thResultStatus,
-        ThJobArtifactModel) {
+        ThJobArtifactModel, thResultSets, thNotify) {
 
-=======
-treeherder.controller('SimilarJobsPluginCtrl',
-    function SimilarJobsPluginCtrl($scope, ThLog, $rootScope, ThJobModel, thResultStatusInfo, thEvents,
-                                   numberFilter, dateFilter, thClassificationTypes, thResultStatus,
-                                   ThJobArtifactModel, thResultSets, thNotify) {
->>>>>>> 43a55fc9
         var $log = new ThLog(this.constructor.name);
 
         $log.debug("similar jobs plugin initialized");
@@ -146,10 +139,5 @@
                     });
                 });
         };
-<<<<<<< HEAD
+}]);
 
-}]);
-=======
-});
->>>>>>> 43a55fc9
-
